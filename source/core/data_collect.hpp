/**
 *  @note This file is part of MABE, https://github.com/mercere99/MABE2
 *  @copyright Copyright (C) Michigan State University, MIT Software license; see doc/LICENSE.md
 *  @date 2020.
 *
 *  @file  data_collect.hpp
 *  @brief Functions to collect data from containers.
 *
 *  A collection of mechanisms to agregate data from arbitrary objects in arbitrary containers.
 * 
 *  Each build function must know the data type it is working with (DATA_T), the type of container
 *  it should expect (CONTAIN_T), and be provided a function that will take a container element and
 *  return the appropriate value of type DATA_T.
 */

#ifndef EMP_DATA_COLLECT_H
#define EMP_DATA_COLLECT_H

#include <functional>
#include <string>

#include "emp/tools/string_utils.hpp"

namespace emp {
  namespace DataCollect {

    // Return the value at a specified index.
    template <typename CONTAIN_T, typename FUN_T>
    std::string Index(const CONTAIN_T & container, FUN_T get_fun, const size_t index) {
      if (container.size() <= index) return "Nan"s;
      return emp::to_string( get_fun( container.At(index) ) );
    }


    // Count up the number of distinct values.
    template <typename DATA_T, typename CONTAIN_T, typename FUN_T>
    auto Unique(const CONTAIN_T & container, FUN_T get_fun) {
      std::unordered_set<DATA_T> vals;
      for (const auto & entry : container) {
        vals.insert( get_fun(entry) );
      }
      return emp::to_string(vals.size());
    }


    template <typename DATA_T, typename CONTAIN_T, typename FUN_T>
    auto Mode(const CONTAIN_T & container, FUN_T get_fun) {
      std::map<DATA_T, size_t> vals;
      for (const auto & entry : container) {
        vals[ get_fun(entry) ]++;
      }
      DATA_T mode_val;
      size_t mode_count = 0;

      for (auto [cur_val, cur_count] : vals) {
        if (cur_count > mode_count) {
          mode_count = cur_count;
          mode_val = cur_val;
        }
      }
      return emp::to_string(mode_val);
    }

    template <typename DATA_T, typename CONTAIN_T, typename FUN_T>
    auto Min(const CONTAIN_T & container, FUN_T get_fun) {
      DATA_T min{};
      if constexpr (std::is_arithmetic_v<DATA_T>) {
        min = std::numeric_limits<DATA_T>::max();
      }
      else if constexpr (std::is_same_v<std::string, DATA_T>) {
        min = std::string('~',22);   // '~' is ascii char 126 (last printable one.)
      }
      for (const auto & entry : container) {
        const DATA_T cur_val = get_fun(entry);
        if (cur_val < min) min = cur_val;
      }
      return emp::to_string(min);
    }

    template <typename DATA_T, typename CONTAIN_T, typename FUN_T>
    auto Max(const CONTAIN_T & container, FUN_T get_fun) {
      DATA_T max{};
      if constexpr (std::is_arithmetic_v<DATA_T>) {
        max = std::numeric_limits<DATA_T>::lowest();
      }
      for (const auto & entry : container) {
        const DATA_T cur_val = get_fun(entry);
        if (cur_val > max) max = cur_val;
      }
      return emp::to_string(max);
    }

    template <typename DATA_T, typename CONTAIN_T, typename FUN_T>
    auto MinID(const CONTAIN_T & container, FUN_T get_fun) {
      DATA_T min{};
      if constexpr (std::is_arithmetic_v<DATA_T>) {
        min = std::numeric_limits<DATA_T>::max();
      }
      else if constexpr (std::is_same_v<std::string, DATA_T>) {
        min = std::string('~',22);   // '~' is ascii char 126 (last printable one.)
      }
      size_t id = 0;
      size_t min_id = 0;
      for (const auto & entry : container) {
        const DATA_T cur_val = get_fun(entry);
        if (cur_val < min) { min = cur_val; min_id = id; }
        ++id;
      }
      return emp::to_string(min_id);
    }

    template <typename DATA_T, typename CONTAIN_T, typename FUN_T>
    auto MaxID(const CONTAIN_T & container, FUN_T get_fun) {
      DATA_T max{};
      if constexpr (std::is_arithmetic_v<DATA_T>) {
        max = std::numeric_limits<DATA_T>::lowest();
      }
      size_t id = 0;
      size_t max_id = 0;
      for (const auto & entry : container) {
        const DATA_T cur_val = get_fun(entry);
        if (cur_val > max) { max = cur_val; max_id = id; }
        ++id;
      }
      return emp::to_string(max_id);
    }

    template <typename DATA_T, typename CONTAIN_T, typename FUN_T>
    auto Mean(const CONTAIN_T & container, FUN_T get_fun) {
      if constexpr (std::is_arithmetic_v<DATA_T>) {
        double total = 0.0;
        size_t count = 0;
        for (const auto & entry : container) {
          total += (double) get_fun(entry);
          count++;
        }
        return emp::to_string( total / count );
      }
      return std::string{"nan"};
    }

<<<<<<< HEAD
  //template <typename DATA_T, typename CONTAIN_T, typename FUN_T>
  //auto BuildCollectFun_Median(FUN_T get_fun) {
  //  return [get_fun](const CONTAIN_T & container) {
  //    emp::vector<DATA_T> values(container.size());
  //    size_t count = 0;
  //    for (const auto & entry : container) {
  //      values[count++] = get_fun(entry);
  //    }
  //    emp::Sort(values);
  //    return emp::to_string( values[count/2] );
  //  };
  //}
=======
    template <typename DATA_T, typename CONTAIN_T, typename FUN_T>
    auto Median(const CONTAIN_T & container, FUN_T get_fun) {
      emp::vector<DATA_T> values(container.size());
      size_t count = 0;
      for (const auto & entry : container) {
        values[count++] = get_fun(entry);
      }
      emp::Sort(values);
      return emp::to_string( values[count/2] );
    }
>>>>>>> bc1121ef

    template <typename DATA_T, typename CONTAIN_T, typename FUN_T>
    auto Variance(const CONTAIN_T & container, FUN_T get_fun) {
      if constexpr (std::is_arithmetic_v<DATA_T>) {
        double total = 0.0;
        const double N = (double) container.size();
        for (const auto & entry : container) {
          total += (double) get_fun(entry);
        }
        double mean = total / N;
        double var_total = 0.0;
        for (const auto & entry : container) {
          double cur_val = mean - (double) get_fun(entry);
          var_total += cur_val * cur_val;
        }

        return emp::to_string( var_total / (N-1) );
      }
      return std::string{"nan"};
    }

    template <typename DATA_T, typename CONTAIN_T, typename FUN_T>
    auto StandardDeviation(const CONTAIN_T & container, FUN_T get_fun) {
      if constexpr (std::is_arithmetic_v<DATA_T>) {
        double total = 0.0;
        const double N = (double) container.size();
        for (const auto & entry : container) {
          total += (double) get_fun(entry);
        }
        double mean = total / N;
        double var_total = 0.0;
        for (const auto & entry : container) {
          double cur_val = mean - (double) get_fun(entry);
          var_total += cur_val * cur_val;
        }

        return emp::to_string( sqrt(var_total / (N-1)) );
      }
      return std::string{"nan"};
    }

    template <typename DATA_T, typename CONTAIN_T, typename FUN_T>
    auto Sum(const CONTAIN_T & container, FUN_T get_fun) {
      if constexpr (std::is_arithmetic_v<DATA_T>) {
        double total = 0.0;
        for (const auto & entry : container) {
          total += (double) get_fun(entry);
        }
        return emp::to_string( total );
      }
      return std::string{"nan"};
    }

    template <typename DATA_T, typename CONTAIN_T, typename FUN_T>
    auto Entropy(const CONTAIN_T & container, FUN_T get_fun) {
      std::map<DATA_T, size_t> vals;
      for (const auto & entry : container) {
        vals[ get_fun(entry) ]++;
      }
      const size_t N = container.size();
      double entropy = 0.0;
      for (auto [entry, count] : vals) {
        double p = ((double) count) / (double) N;
        entropy -= p * log2(p);
      }
      return emp::to_string(entropy);
    }
  } // End namespace DataCollect

  template <typename DATA_T, typename CONTAIN_T, typename FUN_T>
  std::function<std::string(const CONTAIN_T &)>
  BuildCollectFun(std::string type, FUN_T get_fun) {
    // ### DEFAULT
    // If no trait function is specified, assume that we should use the first index.
    if (type == "") type = "0";

    // Return the index if a simple number was provided.
    if (emp::is_digits(type)) {
      size_t index = emp::from_string<size_t>(type);
      return [get_fun,index](const CONTAIN_T & container) {
        return DataCollect::Index<CONTAIN_T>(container, get_fun, index);
      };
    }

    // Return the number of distinct values found in this trait.
    else if (type == "unique" || type == "richness") {
      return [get_fun](const CONTAIN_T & container) {
        return DataCollect::Unique<DATA_T, CONTAIN_T>(container, get_fun);
      };
    }

    // Return the most common value found for this trait.
    else if (type == "mode" || type == "dom" || type == "dominant") {
      return [get_fun](const CONTAIN_T & container) {
        return DataCollect::Mode<DATA_T, CONTAIN_T>(container, get_fun);
      };
    }

    // Return the lowest trait value.
    else if (type == "min") {
      return [get_fun](const CONTAIN_T & container) {
        return DataCollect::Min<DATA_T, CONTAIN_T>(container, get_fun);
      };
    }

    // Return the highest trait value.
    else if (type == "max") {
      return [get_fun](const CONTAIN_T & container) {
        return DataCollect::Max<DATA_T, CONTAIN_T>(container, get_fun);
      };
    }

    // Return the lowest trait value.
    else if (type == "min_id") {
      return [get_fun](const CONTAIN_T & container) {
        return DataCollect::MinID<DATA_T, CONTAIN_T>(container, get_fun);
      };
    }

    // Return the highest trait value.
    else if (type == "max_id") {
      return [get_fun](const CONTAIN_T & container) {
        return DataCollect::MaxID<DATA_T, CONTAIN_T>(container, get_fun);
      };
    }

    // Return the average trait value.
    else if (type == "ave" || type == "mean") {
      return [get_fun](const CONTAIN_T & container) {
        return DataCollect::Mean<DATA_T, CONTAIN_T>(container, get_fun);
      };
    }

    // Return the middle-most trait value.
<<<<<<< HEAD
    //else if (type == "median") {
    //  return emp::BuildCollectFun_Median<DATA_T, CONTAIN_T>(get_fun);
    //}
=======
    else if (type == "median") {
      return [get_fun](const CONTAIN_T & container) {
        return DataCollect::Median<DATA_T, CONTAIN_T>(container, get_fun);
      };
    }
>>>>>>> bc1121ef

    // Return the standard deviation of all trait values.
    else if (type == "variance") {
      return [get_fun](const CONTAIN_T & container) {
        return DataCollect::Variance<DATA_T, CONTAIN_T>(container, get_fun);
      };
    }

    // Return the standard deviation of all trait values.
    else if (type == "stddev") {
      return [get_fun](const CONTAIN_T & container) {
        return DataCollect::StandardDeviation<DATA_T, CONTAIN_T>(container, get_fun);
      };
    }

    // Return the total of all trait values.
    else if (type == "sum" || type=="total") {
      return [get_fun](const CONTAIN_T & container) {
        return DataCollect::Sum<DATA_T, CONTAIN_T>(container, get_fun);
      };
    }

    // Return the entropy of values for this trait.
    else if (type == "entropy") {
      return [get_fun](const CONTAIN_T & container) {
        return DataCollect::Entropy<DATA_T, CONTAIN_T>(container, get_fun);
      };
    }

    return std::function<std::string(const CONTAIN_T &)>();
  }

}

#endif<|MERGE_RESOLUTION|>--- conflicted
+++ resolved
@@ -139,20 +139,6 @@
       return std::string{"nan"};
     }
 
-<<<<<<< HEAD
-  //template <typename DATA_T, typename CONTAIN_T, typename FUN_T>
-  //auto BuildCollectFun_Median(FUN_T get_fun) {
-  //  return [get_fun](const CONTAIN_T & container) {
-  //    emp::vector<DATA_T> values(container.size());
-  //    size_t count = 0;
-  //    for (const auto & entry : container) {
-  //      values[count++] = get_fun(entry);
-  //    }
-  //    emp::Sort(values);
-  //    return emp::to_string( values[count/2] );
-  //  };
-  //}
-=======
     template <typename DATA_T, typename CONTAIN_T, typename FUN_T>
     auto Median(const CONTAIN_T & container, FUN_T get_fun) {
       emp::vector<DATA_T> values(container.size());
@@ -163,7 +149,6 @@
       emp::Sort(values);
       return emp::to_string( values[count/2] );
     }
->>>>>>> bc1121ef
 
     template <typename DATA_T, typename CONTAIN_T, typename FUN_T>
     auto Variance(const CONTAIN_T & container, FUN_T get_fun) {
@@ -298,17 +283,11 @@
     }
 
     // Return the middle-most trait value.
-<<<<<<< HEAD
-    //else if (type == "median") {
-    //  return emp::BuildCollectFun_Median<DATA_T, CONTAIN_T>(get_fun);
-    //}
-=======
     else if (type == "median") {
       return [get_fun](const CONTAIN_T & container) {
         return DataCollect::Median<DATA_T, CONTAIN_T>(container, get_fun);
       };
     }
->>>>>>> bc1121ef
 
     // Return the standard deviation of all trait values.
     else if (type == "variance") {
