--- conflicted
+++ resolved
@@ -1,8 +1,4 @@
 [submodule "source/third-party/empirical"]
 	path = source/third-party/empirical
 	url = git@github.com:devosoft/Empirical
-<<<<<<< HEAD
-	branch = MABE_devel
-=======
-	branch = mabe-systematics
->>>>>>> d4f02205
+	branch = mabe-systematics